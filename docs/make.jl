--- conflicted
+++ resolved
@@ -13,12 +13,4 @@
 		 modules = [Bramble]
 )
 
-<<<<<<< HEAD
-deploydocs(repo = "github.com/gpena/Bramble.jl.git")
-=======
-deploydocs(
-    repo = "github.com/gpena/gpena.github.io.git",
-    target = "build",
-    branch = "gh-pages",
-)
->>>>>>> 0bab3cf1
+deploydocs(repo = "github.com/gpena/Bramble.jl.git")